--- conflicted
+++ resolved
@@ -34,18 +34,10 @@
 # 
 # # Demonstrate saving audio to a file
 try:
-<<<<<<< HEAD
-    ssml_text = tts.ssml.add(
-        "This is me speaking with Speak function and ElevenLabs"
-    )
-    output_file = Path("output_elevenlabs.mp3")
-    tts.synth(str(ssml_text), str(output_file), format='mp3')
-=======
     ssml_text = tts.ssml.add(f"This is me speaking with Speak function and ElevenLabs")
     output_file = Path(f"output_elevenlabs.wav")
     #tts.synth(ssml_text, str(output_file), format='wav')
     tts.synth_to_file(ssml_text, output_file, format='wav')
->>>>>>> 080b219d
     # or you could do
     # tts.speak(ssml_text)
     print(f"Audio content saved to {output_file}")
