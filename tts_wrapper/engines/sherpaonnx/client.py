--- conflicted
+++ resolved
@@ -1,11 +1,4 @@
 # client.py
-<<<<<<< HEAD
-import json
-import logging
-import os
-import threading
-from typing import Optional
-=======
 from __future__ import annotations
 
 import bz2
@@ -16,7 +9,6 @@
 import threading
 from pathlib import Path
 from typing import Any
->>>>>>> 4d4096ef
 
 try:
     import numpy as np
@@ -41,12 +33,6 @@
     def __init__(
 
         self,
-<<<<<<< HEAD
-        model_path: Optional[str] = None,
-        tokens_path: Optional[str] = None,
-        voice_id: Optional[str] = None,
-    ) -> None:
-=======
         model_path: str | None = None,
         tokens_path: str | None = None,
 
@@ -54,7 +40,6 @@
         model_id: str | None = None,
     ) -> None:
         """Initiate class."""
->>>>>>> 4d4096ef
         try:
             import sherpa_onnx
         except ImportError:
@@ -115,11 +100,7 @@
                 raise ImportError(
                     msg,
                 )
-<<<<<<< HEAD
-            logging.info("Downloading voices JSON file from %s...", self.VOICES_URL)
-=======
             logging.info("Downloading voices JSON file from (%s)...", self.VOICES_URL)
->>>>>>> 4d4096ef
             response = requests.get(self.VOICES_URL)
             response.raise_for_status()
             logging.info("Response status code: %s", response.status_code)
@@ -133,11 +114,7 @@
             cache_file_path = os.path.join(self._model_dir, self.CACHE_FILE)
             with open(cache_file_path, "w") as f:
                 f.write(response.text)
-<<<<<<< HEAD
-                logging.info("Voices JSON file written to %s.", cache_file_path)
-=======
                 logging.info("Voices JSON file written to %s,", cache_file_path)
->>>>>>> 4d4096ef
         except Exception as e:
             logging.info("Failed to download voices JSON file: %s", e)
             raise
@@ -150,11 +127,7 @@
 
         try:
             logging.info("Loading voices JSON file...")
-<<<<<<< HEAD
-            with open(cache_file_path) as f:
-=======
             with Path(cache_file_path).open() as f:
->>>>>>> 4d4096ef
                 content = f.read()
                 if not content.strip():  # Check if file is not empty
                     msg = "Cache file is empty"
@@ -164,20 +137,13 @@
             logging.info("Failed to load voices JSON file: %s", e)
             raise
 
-<<<<<<< HEAD
-    def _download_file(self, url, destination) -> None:
-=======
     def _download_file(self, url:str, destination:str) -> None:
->>>>>>> 4d4096ef
         try:
             import requests
         except ImportError:
             msg = "Please install requests library to download files"
             raise ImportError(msg)
-<<<<<<< HEAD
-=======
         logging.info("Downloading model files from %s to %s", url, destination)
->>>>>>> 4d4096ef
         response = requests.get(url, stream=True)
         response.raise_for_status()
         logging.debug("Response status: %s", response.status_code)
@@ -195,27 +161,14 @@
             model_file = self._find_file(model_path, "onnx")
             model_file = Path(model_path) / model_file
 
-<<<<<<< HEAD
-        logging.info("Downloading model from %s", model_url)
-        self._download_file(model_url, model_path)
-        logging.info("Model downloaded to %s", model_path)
-
-        logging.info("Downloading tokens from %s", tokens_url)
-        self._download_file(tokens_url, tokens_path)
-        logging.info("Tokens downloaded to %s", tokens_path)
-=======
             token_file = self._find_file(model_path, "tokens.txt")
             token_file = Path(model_path) / token_file
 
             model_exists = Path(model_file).exists() and Path(model_file).stat().st_size > 0
             tokens_exists = Path(token_file).exists() and Path(token_file).stat().st_size > 0
->>>>>>> 4d4096ef
 
         return model_exists and tokens_exists
 
-<<<<<<< HEAD
-    def check_and_download_model(self, iso_code: str) -> tuple[str, str]:
-=======
     def _find_file (self, destination_dir: str, extension: str) -> str:
         for root, _dirs, files in os.walk(destination_dir):
             for file in files:
@@ -300,7 +253,6 @@
     def check_and_download_model(self, iso_code:str, model_id: str) -> tuple[str, str, str, str]:
         lexicon_path = ""
         dict_dir = ""
->>>>>>> 4d4096ef
         voice = next((v for v in self.voices_cache if v["Iso Code"] == iso_code), None)
         if not voice:
             msg = f"Voice with ISO code {iso_code} not found in the voices cache"
@@ -324,15 +276,6 @@
 
         if not self._check_files_exist(model_path, tokens_path, model_id):
             logging.info(
-<<<<<<< HEAD
-                f"Downloading model and tokens for {iso_code} because we cant find it",
-            )
-            model_path, tokens_path = self._download_model_and_tokens(
-                iso_code, model_dir,
-            )
-            logging.info("Model and tokens downloaded to %s", model_dir)
-        else:
-=======
                 "Downloading model and tokens for %s because we can't find it", iso_code,
             )
             model_path, tokens_path, lexicon_path, dict_dir = self._download_model_and_tokens(
@@ -348,7 +291,6 @@
             dict_dir = self.get_dict_dir(model_dir)
             model_path = self._find_file(model_dir, "onnx")
             tokens_path = self._find_file(model_dir, "tokens.txt")
->>>>>>> 4d4096ef
             logging.info("Model and tokens already exist for %s", iso_code)
 
         return str(model_path), str(tokens_path), lexicon_path, dict_dir
@@ -403,36 +345,22 @@
         while True:
             logging.info("While true, process the samples")
             samples = self.audio_queue.get()
-<<<<<<< HEAD
-            logging.info("SAMPLE %s", samples)
-=======
->>>>>>> 4d4096ef
             if samples is None:  # End of stream signal
                 break
 
             yield samples
 
     def _stream_audio_to_queue(self, text: str, sid: int = 0, speed: float = 1.0) -> None:
-<<<<<<< HEAD
-        """Internal method to generate audio and place chunks in the queue."""
-=======
         """Generate audio and place chunks in the queue."""
->>>>>>> 4d4096ef
         self.tts.generate(
             text, sid=sid, speed=speed, callback=self.generated_audio_callback,
         )
         self.audio_queue.put(None)  # Signal the end of audio generation
 
     def generated_audio_callback(self, samples: np.ndarray, progress: float) -> int:
-<<<<<<< HEAD
-        """Callback function to handle audio generation."""
-        self.audio_queue.put(samples)  # Place generated samples into the queue
-        logging.info("Queue in generate_stream: %s", self.audio_queue.qsize())
-=======
         """Generate audio using callback function."""
         self.audio_queue.put(samples)  # Place generated samples into the queue
         logging.info("Queue in generate_stream: %d", self.audio_queue.qsize())
->>>>>>> 4d4096ef
         return 1  # Continue generating
 
     def synth_streaming(self, text: str, sid: int = 0, speed: float = 1.0) -> None:
@@ -456,10 +384,7 @@
         return audio_bytes, self.sample_rate
 
     def get_voices(self) -> list[dict[str, str]]:
-<<<<<<< HEAD
-=======
         """Get available voices."""
->>>>>>> 4d4096ef
         return [
             {
                 "id": voice["Iso Code"],
@@ -471,12 +396,8 @@
         ]
 
     def set_voice(self, iso_code: str) -> None:
-<<<<<<< HEAD
-        model_path, tokens_path = self.check_and_download_model(iso_code)
-=======
         """Set voice using model data."""
         model_path, tokens_path, lexicon_path, dict_dir = self.check_and_download_model(iso_code, self._model_id)
->>>>>>> 4d4096ef
         self.default_model_path = model_path
         self.default_tokens_path = tokens_path
         self.default_lexicon_path = lexicon_path
