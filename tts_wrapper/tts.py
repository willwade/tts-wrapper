from abc import ABC, abstractmethod
from typing import Any, List, Optional, Union, Dict, Callable, Tuple
import sounddevice as sd
import numpy as np
import threading
from threading import Event
import logging
import time
import re
<<<<<<< HEAD
import wave
import numpy as np
=======
>>>>>>> bcafa0fa

FileFormat = Union[str, None]
WordTiming = Union[Tuple[float, str], Tuple[float, float, str]]


class AbstractTTS(ABC):
    """Abstract class (ABC) for text-to-speech functionalities,
    including synthesis and playback."""
    def __init__(self):
        self.voice_id = None
        self.stream = None
        self.audio_rate = 22050
        self.audio_bytes = None
        self.playing = Event()
        self.playing.clear()  # Not playing by default
        self.position = 0  # Position in the byte stream
        self.timings = []
        self.timers = []
        self.properties = {
            'volume': "",
            'rate': "",
            'pitch': ""
        }
        self.callbacks = {
            'onStart': None,
            'onEnd': None,
            'started-word': None
        }
        self.stream_lock = threading.Lock()

    @abstractmethod
    def get_voices(self) -> List[Dict[str, Any]]:
        """Retrieves a list of available voices from the TTS service."""
        pass

    def set_voice(self, voice_id: str, lang: str = "en-US"):
        self.voice_id = voice_id
        self.lang = lang

<<<<<<< HEAD
    @classmethod
    @abstractmethod
    def supported_formats(self) -> List[str]:
        """Returns list of supported audio types in concrete text-to-speech classes."""
        pass

    @abstractmethod
    def synth_to_bytes(self, text: Any) -> bytes:
        """Transforms written text to audio bytes on supported formats."""
=======
    def _convert_mp3_to_pcm(self, mp3_data: bytes) -> bytes:
        """
        Convert MP3 data to raw PCM data.
        :param mp3_data: MP3 audio data as bytes.
        :return: Raw PCM data as bytes (int16).
        """
        from soundfile import read
        from io import BytesIO

        # Use soundfile to read MP3 data
        mp3_fp = BytesIO(mp3_data)
        pcm_data, _ = read(mp3_fp, dtype='int16', always_2d=False)
        return pcm_data.tobytes()

    def _strip_wav_header(self, wav_data: bytes) -> bytes:
        """
        Strip the WAV header from the audio data to return raw PCM.
        WAV headers are typically 44 bytes,
        so we slice the data after the header.
        """
        return wav_data[44:]

    def _infer_channels_from_pcm(self, pcm_data: np.ndarray) -> int:
        """
        Infer the number of channels from the PCM data.

        :param pcm_data: PCM data as a numpy array.
        :return: Number of channels (1 for mono, 2 for stereo).
        """
        if pcm_data.ndim == 1:
            return 1  # Mono audio
        elif pcm_data.ndim == 2:
            return pcm_data.shape[1]  # Stereo or multi-channel
        else:
            raise ValueError("Unsupported PCM data format")

    def _convert_audio(self, pcm_data: np.ndarray,
                       target_format: str, sample_rate: int) -> bytes:
        """
        Convert raw PCM data to a specified audio format.
        :param pcm_data: Raw PCM audio data (assumed to be in int16 format).
        :param target_format: Target format (e.g., 'mp3', 'flac').
        :param sample_rate: Sample rate of the audio data.
        :return: Converted audio data as bytes.
        """
        # Set default format if target_format is None
        if target_format is None:
            target_format = 'wav'
        if target_format not in ['mp3', 'flac', 'wav']:
            raise ValueError(f"Unsupported format: {target_format}")
        from io import BytesIO
        # Create an in-memory file object
        output = BytesIO()
        if target_format == 'flac' or target_format == 'wav':
            from soundfile import write  # Lazy import
            write(
                output, pcm_data, samplerate=sample_rate,
                format=target_format.upper()
            )
            output.seek(0)
            return output.read()
        elif target_format == 'mp3':
            # Infer number of channels from the shape of the PCM data
            import mp3  # Lazy import
            nchannels = self._infer_channels_from_pcm(pcm_data)
            # Ensure sample size is 16-bit PCM
            sample_size = pcm_data.dtype.itemsize
            if sample_size != 2:
                raise ValueError(
                    f"Only PCM 16-bit sample size is supported "
                    f"(input audio: {sample_size * 8}-bit)"
                )
            # Convert to bytes
            pcm_bytes = pcm_data.tobytes()

            # Create an in-memory file object for MP3 output
            output = BytesIO()

            # Initialize the MP3 encoder
            encoder = mp3.Encoder(output)
            encoder.set_bit_rate(64)  # Example bit rate in kbps
            encoder.set_sample_rate(sample_rate)
            encoder.set_channels(nchannels)
            encoder.set_quality(5)  # Adjust quality: 2 = highest, 7 = fastest
            # encoder.set_mod(mp3.MODE_STEREO if nchannels == 2 else mp3.MODE_SINGLE_CHANNEL)

            # Write PCM data in chunks
            chunk_size = 8000 * nchannels * sample_size
            for i in range(0, len(pcm_bytes), chunk_size):
                encoder.write(pcm_bytes[i:i+chunk_size])

            # Finalize the MP3 encoding
            encoder.flush()

            # Return the MP3-encoded data
            output.seek(0)
            return output.read()
        else:
            raise ValueError(f"Unsupported format: {target_format}")

    def supported_formats(self) -> List[str]:
        """Returns a list of supported audio formats."""
        return ['mp3', 'flac', 'wav']

    @abstractmethod
    def synth_to_bytes(self, text: Any) -> bytes:
        """
        Transforms written text to audio bytes on supported formats.
        This method should return raw PCM data with
          no headers for sounddevice playback.
        """
>>>>>>> bcafa0fa
        pass
    
    #@abstractmethod
    #def convertaudio(self, pcm_data: np.ndarray, target_format: str, sample_rate: int) -> bytes:
    #    pass    

<<<<<<< HEAD
    def synth_to_file(self, text: Any, filename: str) -> None:
        audio_content = self.synth_to_bytes(text)
        #audio_content = self.apply_fade_in(audio_content)
        
        # Open file and add WAV header before writing the audio content
        channels = 1
        sample_width = 2  # 16 bit audio, corrected from 8 bit
        with wave.open(filename, "wb") as file:
            file.setnchannels(channels)
            file.setsampwidth(sample_width)
            file.setframerate(self.audio_rate)
            file.writeframes(audio_content)


    def synth(self, text: str, filename: str):
        self.synth_to_file(text, filename)

    def speak(self, text: Any) -> bytes:
        try:
            audio_bytes = self.synth_to_bytes(text)
            # Check if this data has a WAV header (first 4 bytes should be 'RIFF')
            if audio_bytes[:4] == b'RIFF':
                logging.info("[TTS.speak_streamed] Detected WAV header, stripping header.")
                audio_bytes = audio_bytes[44:]  # Strip the 44-byte WAV header
            p = pyaudio.PyAudio()
            stream = p.open(format=pyaudio.paInt16, channels=1, rate=self.audio_rate, output=True)
            stream.write(audio_bytes)
            stream.stop_stream()
            stream.close()
            p.terminate()
=======
    def synth_to_file(self, text: Any, filename: str,
                      format: Optional[str] = "wav") -> None:
        """
        Synthesizes text to audio and saves it to a file.
        :param text: The text to synthesize.
        :param filename: The file where the audio will be saved.
        :param format: The format to save the file in (e.g., 'wav', 'mp3').
        """
        # Ensure format is not None
        format_to_use = format if format is not None else "wav"
        audio_bytes = self.synth_to_bytes(text)  # Always request raw PCM data
        pcm_data = np.frombuffer(audio_bytes, dtype=np.int16)
        converted_audio = self._convert_audio(pcm_data,
                                              format_to_use, self.audio_rate)

        with open(filename, "wb") as file:
            file.write(converted_audio)

    def synth(self, text: str, filename: str, format: Optional[str] = "wav"):
        self.synth_to_file(text, filename, format)

    def speak(self, text: Any) -> None:
        """
        Synthesize text and play it back using sounddevice.
        :param text: The text to synthesize and play.
        """
        try:
            audio_bytes = self.synth_to_bytes(text)
            audio_data = np.frombuffer(audio_bytes, dtype=np.int16)
            sd.play(audio_data, samplerate=self.audio_rate)
            sd.wait()
>>>>>>> bcafa0fa
        except Exception as e:
            logging.error(f"Error playing audio: {e}")

    def speak_streamed(self, text: Any) -> None:
        """
        Synthesize text and stream it for playback using sounddevice.
        :param text: The text to synthesize and stream.
        """
        try:
            audio_bytes = self.synth_to_bytes(text)
            audio_data = np.frombuffer(audio_bytes, dtype=np.int16)
            self.audio_bytes = audio_data.tobytes()
            self.position = 0
            self.playing.set()
            self._trigger_callback('onStart')

            with self.stream_lock:
                if self.stream:
                    self.stream.close()
                self.setup_stream()

            self.play_thread = threading.Thread(target=self._start_stream)
            self.play_thread.start()
        except Exception as e:
            logging.error(f"Error streaming audio: {e}")

    def setup_stream(self, samplerate=22050, channels=1, dtype='int16'):
        """
        Sets up the audio stream for playback.
        """
        try:
            if self.stream is not None:
                self.stream.close()
            self.stream = sd.OutputStream(
                samplerate=samplerate,
                channels=channels,
                dtype=dtype,
                callback=self.callback
            )
            self.stream.start()
        except Exception as e:
            logging.error(f"Failed to setup audio stream: {e}")
            raise

    def callback(self, outdata, frames, time, status):
        """
        Callback for streamed audio playback.
        """
        if status:
            logging.warning(f"Sounddevice status: {status}")
        if self.playing:
            # Each frame is 2 bytes for int16,
            # so frames * 2 gives the number of bytes
            end_position = self.position + frames * 2
            data = self.audio_bytes[self.position:end_position]
            if len(data) < frames * 2:
                # Not enough data to fill outdata, zero-pad it
                outdata.fill(0)
                outdata[:len(data) // 2] = np.frombuffer(data, dtype='int16').reshape(-1, 1)
            else:
                outdata[:] = np.frombuffer(data, dtype='int16').reshape(outdata.shape)
            self.position = end_position

            if self.position >= len(self.audio_bytes):
                self._trigger_callback('onEnd')
                self.playing.clear()
        else:
<<<<<<< HEAD
            return (None, pyaudio.paContinue)


    def speak_streamed(self, text: Any):
        try:
            logging.info("[TTS.speak_streamed] Starting speech synthesis...")
            audio_bytes = self.synth_to_bytes(text)
            if audio_bytes[:4] == b'RIFF':
                logging.info("[TTS.speak_streamed] Detected WAV header, stripping header.")
                audio_bytes = audio_bytes[44:]  # Strip the 44-byte WAV header
            if not isinstance(audio_bytes, (bytes, bytearray)):
                raise ValueError("[TTS.speak_streamed] Synthesized speech is not in bytes format")
            logging.info(f"[TTS.speak_streamed] Synthesized speech length: {len(audio_bytes)} bytes")
        except Exception as e:
            logging.error(f"[TTS.speak_streamed] Error synthesizing speech: {e}")
            return
        self.audio_bytes = audio_bytes
        #self.audio_bytes = self.apply_fade_in(audio_bytes)
        self.position = 0
        self.playing.set()
        self._trigger_callback('onStart')

        with self.stream_lock:
            if self.stream:
                self.stream.stop_stream()
                self.stream.close()
                self.stream = None
            self.setup_stream()        
        try:
            self.play_thread = threading.Thread(target=self._start_stream)
            self.play_thread.start()
        except Exception as e:
            logging.error(f"[TTS.speak_streamed] Failed to play audio: {e}")
            raise
=======
            outdata.fill(0)
>>>>>>> bcafa0fa

    def _start_stream(self):
        """
        Starts the audio stream.
        """
        with self.stream_lock:
            if self.stream:
                self.stream.start()
            while self.stream.active and self.playing.is_set():
                time.sleep(0.1)
            if self.stream:
                self.stream.stop()
                self.stream.close()
                self.stream = None

    def pause_audio(self):
        self.playing.clear()

    def resume_audio(self):
        self.playing.set()
        if not self.stream:
            self.setup_stream()
        if self.stream and not self.stream.active:
            self.stream.start()

    def stop_audio(self):
        self.playing.clear()
        if self.play_thread and self.play_thread.is_alive():
            self.play_thread.join()
        with self.stream_lock:
            if self.stream:
                self.stream.stop()
                self.stream.close()
                self.stream = None
        for timer in self.timers:
            timer.cancel()
        self.timers.clear()

    def set_timings(self, timings: List[WordTiming]):
        self.timings = []
        total_duration = self.get_audio_duration()

        for i, timing in enumerate(timings):
            if len(timing) == 2:
                start_time, word = timing
                if i < len(timings) - 1:
                    end_time = timings[i+1][0] if len(timings[i+1]) == 2 else timings[i+1][1]
                else:
                    end_time = total_duration
                self.timings.append((start_time, end_time, word))
            elif len(timing) == 3:
                self.timings.append(timing)
            else:
                raise ValueError(f"Invalid timing format: {timing}")

    def get_timings(self) -> List[Tuple[float, float, str]]:
        return self.timings

    def get_audio_duration(self) -> float:
        if self.timings:
            return self.timings[-1][1]
        return 0.0

    def on_word_callback(self, word: str, start_time: float, end_time: float):
        logging.info(f"Word spoken: {word}, Start: {start_time:.3f}s, End: {end_time:.3f}s")

    def connect(self, event_name: str, callback: Callable):
        if event_name in self.callbacks:
            self.callbacks[event_name] = callback

    def _trigger_callback(self, event_name: str, *args):
        if event_name in self.callbacks and self.callbacks[event_name] is not None:
            self.callbacks[event_name](*args)

    def start_playback_with_callbacks(self, text: str, callback=None):
        if callback is None:
            callback = self.on_word_callback

        self.speak_streamed(text)
        start_time = time.time()

        for start, end, word in self.timings:
            try:
                delay = max(0, start - (time.time() - start_time))
                timer = threading.Timer(delay, callback,
                                        args=(word, start, end))
                timer.start()
                self.timers.append(timer)
            except Exception as e:
                logging.error(f"Error in start_playback_with_callbacks: {e}")

    def finish(self):
        try:
            with self.stream_lock:
                if self.stream:
                    self.stream.stop()
                    self.stream.close()
        except Exception as e:
            logging.error(f"Failed to clean up audio resources: {e}")
        finally:
            self.stream = None

    def __del__(self):
        self.finish()

    def get_property(self, property_name):
        return self.properties.get(property_name, None)

    def set_property(self, property_name, value):
        self.properties[property_name] = value

        if property_name == "rate":
            self._rate = value
        elif property_name == "volume":
            self._volume = value
        elif property_name == "pitch":
            self._pitch = value

    def _is_ssml(self, text: str) -> bool:
        return bool(re.match(r'^\s*<speak>', text, re.IGNORECASE))

    def _convert_to_ssml(self, text: str) -> str:
        words = text.split()
        ssml_parts = ["<speak>"]
        for i, word in enumerate(words):
            ssml_parts.append(f'<mark name="word{i}"/>{word}')
        ssml_parts.append("</speak>")
        return " ".join(ssml_parts)<|MERGE_RESOLUTION|>--- conflicted
+++ resolved
@@ -7,11 +7,6 @@
 import logging
 import time
 import re
-<<<<<<< HEAD
-import wave
-import numpy as np
-=======
->>>>>>> bcafa0fa
 
 FileFormat = Union[str, None]
 WordTiming = Union[Tuple[float, str], Tuple[float, float, str]]
@@ -51,17 +46,6 @@
         self.voice_id = voice_id
         self.lang = lang
 
-<<<<<<< HEAD
-    @classmethod
-    @abstractmethod
-    def supported_formats(self) -> List[str]:
-        """Returns list of supported audio types in concrete text-to-speech classes."""
-        pass
-
-    @abstractmethod
-    def synth_to_bytes(self, text: Any) -> bytes:
-        """Transforms written text to audio bytes on supported formats."""
-=======
     def _convert_mp3_to_pcm(self, mp3_data: bytes) -> bytes:
         """
         Convert MP3 data to raw PCM data.
@@ -173,45 +157,8 @@
         This method should return raw PCM data with
           no headers for sounddevice playback.
         """
->>>>>>> bcafa0fa
         pass
-    
-    #@abstractmethod
-    #def convertaudio(self, pcm_data: np.ndarray, target_format: str, sample_rate: int) -> bytes:
-    #    pass    
-
-<<<<<<< HEAD
-    def synth_to_file(self, text: Any, filename: str) -> None:
-        audio_content = self.synth_to_bytes(text)
-        #audio_content = self.apply_fade_in(audio_content)
-        
-        # Open file and add WAV header before writing the audio content
-        channels = 1
-        sample_width = 2  # 16 bit audio, corrected from 8 bit
-        with wave.open(filename, "wb") as file:
-            file.setnchannels(channels)
-            file.setsampwidth(sample_width)
-            file.setframerate(self.audio_rate)
-            file.writeframes(audio_content)
-
-
-    def synth(self, text: str, filename: str):
-        self.synth_to_file(text, filename)
-
-    def speak(self, text: Any) -> bytes:
-        try:
-            audio_bytes = self.synth_to_bytes(text)
-            # Check if this data has a WAV header (first 4 bytes should be 'RIFF')
-            if audio_bytes[:4] == b'RIFF':
-                logging.info("[TTS.speak_streamed] Detected WAV header, stripping header.")
-                audio_bytes = audio_bytes[44:]  # Strip the 44-byte WAV header
-            p = pyaudio.PyAudio()
-            stream = p.open(format=pyaudio.paInt16, channels=1, rate=self.audio_rate, output=True)
-            stream.write(audio_bytes)
-            stream.stop_stream()
-            stream.close()
-            p.terminate()
-=======
+
     def synth_to_file(self, text: Any, filename: str,
                       format: Optional[str] = "wav") -> None:
         """
@@ -243,7 +190,6 @@
             audio_data = np.frombuffer(audio_bytes, dtype=np.int16)
             sd.play(audio_data, samplerate=self.audio_rate)
             sd.wait()
->>>>>>> bcafa0fa
         except Exception as e:
             logging.error(f"Error playing audio: {e}")
 
@@ -311,44 +257,7 @@
                 self._trigger_callback('onEnd')
                 self.playing.clear()
         else:
-<<<<<<< HEAD
-            return (None, pyaudio.paContinue)
-
-
-    def speak_streamed(self, text: Any):
-        try:
-            logging.info("[TTS.speak_streamed] Starting speech synthesis...")
-            audio_bytes = self.synth_to_bytes(text)
-            if audio_bytes[:4] == b'RIFF':
-                logging.info("[TTS.speak_streamed] Detected WAV header, stripping header.")
-                audio_bytes = audio_bytes[44:]  # Strip the 44-byte WAV header
-            if not isinstance(audio_bytes, (bytes, bytearray)):
-                raise ValueError("[TTS.speak_streamed] Synthesized speech is not in bytes format")
-            logging.info(f"[TTS.speak_streamed] Synthesized speech length: {len(audio_bytes)} bytes")
-        except Exception as e:
-            logging.error(f"[TTS.speak_streamed] Error synthesizing speech: {e}")
-            return
-        self.audio_bytes = audio_bytes
-        #self.audio_bytes = self.apply_fade_in(audio_bytes)
-        self.position = 0
-        self.playing.set()
-        self._trigger_callback('onStart')
-
-        with self.stream_lock:
-            if self.stream:
-                self.stream.stop_stream()
-                self.stream.close()
-                self.stream = None
-            self.setup_stream()        
-        try:
-            self.play_thread = threading.Thread(target=self._start_stream)
-            self.play_thread.start()
-        except Exception as e:
-            logging.error(f"[TTS.speak_streamed] Failed to play audio: {e}")
-            raise
-=======
             outdata.fill(0)
->>>>>>> bcafa0fa
 
     def _start_stream(self):
         """
