--- conflicted
+++ resolved
@@ -688,16 +688,8 @@
                 raise_invalid_device_error(device_id)
 
             sd.default.device = device_id
-<<<<<<< HEAD
             logging.info("Output device set to %s", sd.query_devices(device_id)["name"])
         except ValueError:
             logging.exception("Invalid device ID")
         except Exception:
             logging.exception("Failed to set output device")
-=======
-            logging.info(f"Output device set to {sd.query_devices(device_id)['name']}")
-        except ValueError as ve:
-            logging.error(f"Invalid device ID: {ve}")
-        except Exception as e:
-            logging.error(f"Failed to set output device: {e}")
->>>>>>> 4d4096ef
